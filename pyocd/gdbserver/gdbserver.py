# pyOCD debugger
# Copyright (c) 2006-2020 Arm Limited
<<<<<<< HEAD
# Copyright (c) 2021 Chris Reed
=======
# Copyright (c) 2021-2022 Chris Reed
>>>>>>> bade0ae0
# Copyright (c) 2022 Clay McClure
# SPDX-License-Identifier: Apache-2.0
#
# Licensed under the Apache License, Version 2.0 (the "License");
# you may not use this file except in compliance with the License.
# You may obtain a copy of the License at
#
#     http://www.apache.org/licenses/LICENSE-2.0
#
# Unless required by applicable law or agreed to in writing, software
# distributed under the License is distributed on an "AS IS" BASIS,
# WITHOUT WARRANTIES OR CONDITIONS OF ANY KIND, either express or implied.
# See the License for the specific language governing permissions and
# limitations under the License.

import logging
import threading
from time import sleep
import sys
import io
from xml.etree.ElementTree import (Element, SubElement, tostring)
from typing import (Dict, List, Optional)

from ..core import exceptions
from ..core.target import Target
from ..flash.loader import FlashLoader
from ..utility.cmdline import convert_vector_catch
from ..utility.conversion import (hex_to_byte_list, hex_encode, hex_decode, hex8_to_u32le)
from ..utility.compatibility import (to_bytes_safe, to_str_safe)
from ..utility.server import StreamServer
from ..utility.timeout import Timeout
from ..trace.swv import SWVReader
from ..utility.sockets import ListenerSocket
from .syscall import GDBSyscallIOHandler
from ..debug import semihost
from .context_facade import GDBDebugContextFacade
from .symbols import GDBSymbolProvider
from ..rtos import RTOS
from . import signals
from .packet_io import (
    checksum,
    ConnectionClosedException,
    GDBServerPacketIOThread,
    )
from ..commands.execution_context import CommandExecutionContext
from ..commands.commander import ToolExitException

# Import this module, even though it's not used below, to ensure the gdbserver commands get loaded.
from . import gdbserver_commands # noqa

LOG = logging.getLogger(__name__)

TRACE_MEM = LOG.getChild("trace.mem")
TRACE_MEM.setLevel(logging.CRITICAL)

def unescape(data: bytes) -> List[int]:
    """@brief De-escapes binary data from Gdb.

    @param data Bytes-like object with possibly escaped values.
    @return List of integers in the range 0-255, with all escaped bytes de-escaped.
    """
    data_idx = 0

    # unpack the data into binary array
    result = list(data)

    # check for escaped characters
    while data_idx < len(result):
        if result[data_idx] == 0x7d:
            result.pop(data_idx)
            result[data_idx] = result[data_idx] ^ 0x20
        data_idx += 1

    return result

## Tuple of int values of characters that must be escaped.
_GDB_ESCAPED_CHARS = tuple(b'#$}*')

def escape(data):
    """@brief Escape binary data to be sent to Gdb.

    @param data Bytes-like object containing raw binary.
    @return Bytes object with the characters in '#$}*' escaped as required by Gdb.
    """
    result: List[int] = []
    for c in data:
        if c in _GDB_ESCAPED_CHARS:
            # Escape by prefixing with '}' and xor'ing the char with 0x20.
            result += [0x7d, c ^ 0x20]
        else:
            result.append(c)
    return bytes(result)

class GDBError(exceptions.Error):
    """@brief Error communicating with GDB."""
    pass

class GDBServer(threading.Thread):
    """@brief GDB remote server thread.

    This class start a GDB server listening a gdb connection on a specific port.
    It implements the RSP (Remote Serial Protocol).
    """

    ## Notification event for the gdbserver beginnning to listen on its RSP port.
    GDBSERVER_START_LISTENING_EVENT = 'gdbserver-start-listening'

    ## Timer delay for sending the notification that the server is listening.
    START_LISTENING_NOTIFY_DELAY = 0.03 # 30 ms

    def __init__(self, session, core=None):
        super().__init__()
        self.session = session
        self.board = session.board
        if core is None:
            self.core = 0
            self.target = self.board.target
        else:
            self.core = core
            self.target = self.board.target.cores[core]
        self.name = "gdb-server-core%d" % self.core

        self.port = session.options.get('gdbserver_port')
        if self.port != 0:
            self.port += self.core
        self.telnet_port = session.options.get('telnet_port')
        if self.telnet_port != 0:
            self.telnet_port += self.core

        self.vector_catch = session.options.get('vector_catch')
        self.target.set_vector_catch(convert_vector_catch(self.vector_catch))
        self.step_into_interrupt = session.options.get('step_into_interrupt')
        self.persist = session.options.get('persist')
        self.enable_semihosting = session.options.get('enable_semihosting')
        self.semihost_console_type = session.options.get('semihost_console_type') # Not subscribed.
        self.semihost_use_syscalls = session.options.get('semihost_use_syscalls') # Not subscribed.
        self.serve_local_only = session.options.get('serve_local_only') # Not subscribed.
        self.report_core = session.options.get('report_core_number')
        # Subscribe to changes for those of the above options that make sense to change at runtime.
        self.session.options.subscribe(self._option_did_change, [
                'vector_catch',
                'step_into_interrupt',
                'persist',
                'enable_semihosting',
                'report_core_number',
                ])

        self.packet_size = 2048
        self.packet_io = None
        self.gdb_features = []
        self.non_stop = False
        self._is_extended_remote = False
        self.is_target_running = (self.target.get_state() == Target.State.RUNNING)
        self.flash_loader = None
        self.shutdown_event = threading.Event()
        self.detach_event = threading.Event()
        if core is None:
            self.target_context = self.board.target.get_target_context()
        else:
            self.target_context = self.board.target.get_target_context(core=core)
        self.target_facade = GDBDebugContextFacade(self.target_context)
        self.thread_provider = None
        self.did_init_thread_providers = False
        self.current_thread_id = 0
        self.first_run_after_reset_or_flash = True

        self.abstract_socket = ListenerSocket(self.port, self.packet_size)
        if not self.serve_local_only:
            # We really should be binding to explicit interfaces, not all available.
            self.abstract_socket.host = ''
        self.abstract_socket.init()
        # Read back bound port in case auto-assigned (port 0)
        self.port = self.abstract_socket.port

        # Coarse grain lock to synchronize SWO with other activity
        self.lock = threading.Lock()

        self.session.subscribe(self.event_handler, Target.Event.POST_RESET)

        # Init semihosting and telnet console.
        if self.semihost_use_syscalls:
            semihost_io_handler = GDBSyscallIOHandler(self)
        else:
            # Use internal IO handler.
            semihost_io_handler = semihost.InternalSemihostIOHandler()

        if self.semihost_console_type == 'telnet':
            self.telnet_server = StreamServer(self.telnet_port, self.serve_local_only, "Semihost",
                False, extra_info=("core %d" % self.core))
            console_file = self.telnet_server
            semihost_console = semihost.ConsoleIOHandler(self.telnet_server)
        else:
            LOG.info("Semihosting will be output to console")
            console_file = sys.stdout
            self.telnet_server = None
            semihost_console = semihost_io_handler
        self.semihost = semihost.SemihostAgent(self.target_context, io_handler=semihost_io_handler, console=semihost_console)

        #
        # If SWV is enabled, create a SWVReader thread. Note that we only do
        # this if the core is 0: SWV is not a per-core construct, and can't
        # be meaningfully read by multiple threads concurrently.
        #
        self._swv_reader = None

        if session.options.get("enable_swv") and core == 0:
            if "swv_system_clock" not in session.options:
                LOG.warning("Cannot enable SWV due to missing swv_system_clock option")
            else:
                sys_clock = int(session.options.get("swv_system_clock"))
                swo_clock = int(session.options.get("swv_clock"))
                self._swv_reader = SWVReader(session, self.core, self.lock)
                self._swv_reader.init(sys_clock, swo_clock, console_file)

        self._init_remote_commands()

        # pylint: disable=invalid-name

        # Command handler table.
        #
        # The dict keys are the first character of the incoming command from gdb. Values are a
        # bi-tuple. The first element is the handler method, and the second element is the start
        # offset of the command string passed to the handler.
        #
        # Start offset values:
        #  0 - Special case: handler method does not take any parameters.
        #  1 - Strip off leading "$" from command.
        #  2 - Strip leading "$" plus character matched through this table.
        #  3+ - Supported, but not very useful.
        #
        self.COMMANDS = {
        #       CMD    HANDLER                   START    DESCRIPTION
                b'!' : (self.extended_remote,    0   ), # Enable extended remote mode.
                b'?' : (self.stop_reason_query,  0   ), # Stop reason query.
                b'c' : (self.resume,             1   ), # Continue (at addr)
                b'C' : (self.resume,             1   ), # Continue with signal.
                b'D' : (self.detach,             1   ), # Detach.
                b'g' : (self.get_registers,      0   ), # Read general registers.
                b'G' : (self.set_registers,      2   ), # Write general registers.
                b'H' : (self.set_thread,         2   ), # Set thread for subsequent operations.
                b'k' : (self.kill,               0   ), # Kill.
                b'm' : (self.get_memory,         2   ), # Read memory.
                b'M' : (self.write_memory_hex,   2   ), # Write memory (hex).
                b'p' : (self.read_register,      2   ), # Read register.
                b'P' : (self.write_register,     2   ), # Write register.
                b'q' : (self.handle_query,       2   ), # General query.
                b'Q' : (self.handle_general_set, 2   ), # General set.
                b'R' : (self.restart,            1   ), # Extended remote restart command.
                b's' : (self.step,               1   ), # Single step.
                b'S' : (self.step,               1   ), # Step with signal.
                b'T' : (self.is_thread_alive,    1   ), # Thread liveness query.
                b'v' : (self.v_command,          2   ), # v command.
                b'X' : (self.write_memory,       2   ), # Write memory (binary).
                b'z' : (self.breakpoint,         1   ), # Insert breakpoint/watchpoint.
                b'Z' : (self.breakpoint,         1   ), # Remove breakpoint/watchpoint.
            }

        # pylint: enable=invalid-name

        self.setDaemon(True)

    def _init_remote_commands(self):
        """@brief Initialize the remote command processor infrastructure."""
        # Create command execution context. The output stream will default to stdout
        # but we'll change it to a fresh StringIO prior to running each command.
        #
        # Note we also modify the selected_core property so it is initially set to the gdbserver's core.
        self._command_context = CommandExecutionContext()
        self._command_context.selected_core = self.target
        self._command_context.attach_session(self.session)

        # Add the gdbserver command group.
        self._command_context.command_set.add_command_group('gdbserver')

    def stop(self, wait=True):
        if self.is_alive():
            self.shutdown_event.set()
            if wait:
                LOG.debug("gdbserver shutdown event set; waiting for exit")
                self.join()
            else:
                LOG.debug("gdbserver shutdown event set")
            LOG.info("GDB server thread stopped")

    def _cleanup(self):
        LOG.debug("GDB server cleaning up")
        if self.packet_io:
            self.packet_io.stop()
            self.packet_io = None
        if self.semihost:
            self.semihost.cleanup()
            self.semihost = None
        if self.telnet_server:
            self.telnet_server.stop()
            self.telnet_server = None
        if self._swv_reader:
            self._swv_reader.stop()
            self._swv_reader = None
        self.abstract_socket.cleanup()

    def _cleanup_for_next_connection(self):
        self.non_stop = False
        self.thread_provider = None
        self.did_init_thread_providers = False
        self.current_thread_id = 0

    def run(self):
        LOG.info('GDB server started on port %d (core %d)', self.port, self.core)

        while not self.shutdown_event.is_set():
            try:
<<<<<<< HEAD
                self.shutdown_event.clear()
                self.detach_event.clear()

=======
>>>>>>> bade0ae0
                # Notify listeners that the server is running after a short delay.
                #
                # This timer prevents a race condition where the notification is sent before the server is
                # actually listening. It's not a 100% guarantee, though.
                notify_timer = threading.Timer(self.START_LISTENING_NOTIFY_DELAY, self.session.notify,
                        args=(self.GDBSERVER_START_LISTENING_EVENT, self))
                notify_timer.start()

                while not self.shutdown_event.is_set():
                    connected = self.abstract_socket.connect()
                    if connected != None:
                        self.packet_io = GDBServerPacketIOThread(self.abstract_socket)
                        break

                if self.shutdown_event.is_set():
                    break

                # Make sure the target is halted. Otherwise gdb gets easily confused.
                self.target.halt()

                LOG.info("Client connected to port %d!", self.port)
                self._run_connection()
                LOG.info("Client disconnected from port %d!", self.port)

            except Exception as e:
                LOG.error("Unexpected exception: %s", e, exc_info=self.session.log_tracebacks)

        LOG.debug("gdbserver thread exiting")
        self._cleanup()

    def _run_connection(self):
        assert self.packet_io

        self.detach_event.clear()

        while not (self.detach_event.is_set() or self.shutdown_event.is_set()):
            try:
                if self.packet_io.interrupt_event.is_set():
                    if self.non_stop:
                        self.target.halt()
                        self.is_target_running = False
                        self.send_stop_notification()
                    else:
                        LOG.warning("Got unexpected ctrl-c, ignoring")
                    self.packet_io.interrupt_event.clear()

                if self.non_stop and self.is_target_running:
                    try:
                        if self.target.get_state() == Target.State.HALTED:
                            LOG.debug("state halted")
                            self.is_target_running = False
                            self.send_stop_notification()
                    except Exception as e:
                        LOG.error("Unexpected exception: %s", e, exc_info=self.session.log_tracebacks)

                # read command
                try:
                    packet = self.packet_io.receive(block=not self.non_stop)
                except ConnectionClosedException:
                    LOG.debug("gdbserver connection loop exiting; client closed connection")
                    break

                if self.shutdown_event.is_set():
                    break

                if self.non_stop and packet is None:
                    sleep(0.1)
                    continue

                if packet is not None and len(packet) != 0:
                    # decode and prepare resp
                    resp = self.handle_message(packet)

                    if resp is not None:
                        # send resp
                        self.packet_io.send(resp)

            except Exception as e:
                LOG.error("Unexpected exception: %s", e, exc_info=self.session.log_tracebacks)

        LOG.debug("gdbserver exiting connection loop")

        # Clean up the connection.
        self.abstract_socket.close()
        self.packet_io.stop()
        self.packet_io = None

        # If persisting is not enabled, we exit on detach. Otherwise prepare for a new connection.
        if self.persist:
            LOG.debug("preparing for next connection")
            self._cleanup_for_next_connection()
        else:
            self.shutdown_event.set()

    def handle_message(self, msg):
        try:
            assert msg[0:1] == b'$', "invalid first char of message != $"

            try:
                handler, msgStart = self.COMMANDS[msg[1:2]]
            except (KeyError, IndexError):
                LOG.error("Unknown RSP packet: %s", msg)
                return self.create_rsp_packet(b""), 0

            with self.lock:
                if msgStart == 0:
                    reply = handler()
                else:
                    reply = handler(msg[msgStart:])

            return reply

        except Exception as e:
            LOG.error("Unhandled exception in handle_message (%s): %s",
                    msg[1:2], e, exc_info=self.session.log_tracebacks)
            return self.create_rsp_packet(b"E01"), 0

    def extended_remote(self):
        LOG.debug("extended remote enabled")
        self._is_extended_remote = True
        return self.create_rsp_packet(b"OK")

    def detach(self, data):
        LOG.info("Client detached")
        # In extended-remote mode, detach should detach from the program but not close the connection. gdb assumes
        # the server connection is still valid. Detaching from the program doesn't really make sense for embedded
        # targets, so just ignore the detach.
        if not self._is_extended_remote:
            self.detach_event.set()
        return self.create_rsp_packet(b"OK")

    def kill(self):
        LOG.debug("GDB kill")
        self.detach_event.set()
        # No packet is returned from the 'k' command.

    def restart(self, data):
        self.target.reset_and_halt()
        # No reply.

    def breakpoint(self, data):
        # handle breakpoint/watchpoint commands
        split = data.split(b'#')[0].split(b',')
        addr = int(split[1], 16)
        LOG.debug("GDB breakpoint %s%d @ %x" % (data[0:1], int(data[1:2]), addr))

        # handle software breakpoint Z0/z0
        if data[1:2] == b'0':
            if data[0:1] == b'Z':
                if not self.target.set_breakpoint(addr, Target.BreakpointType.SW):
                    return self.create_rsp_packet(b'E01') #EPERM
            else:
                self.target.remove_breakpoint(addr)
            return self.create_rsp_packet(b"OK")

        # handle hardware breakpoint Z1/z1
        if data[1:2] == b'1':
            if data[0:1] == b'Z':
                if self.target.set_breakpoint(addr, Target.BreakpointType.HW) is False:
                    return self.create_rsp_packet(b'E01') #EPERM
            else:
                self.target.remove_breakpoint(addr)
            return self.create_rsp_packet(b"OK")

        # handle hardware watchpoint Z2/z2/Z3/z3/Z4/z4
        if data[1:2] == b'2':
            # Write-only watch
            watchpoint_type = Target.WatchpointType.WRITE
        elif data[1:2] == b'3':
            # Read-only watch
            watchpoint_type = Target.WatchpointType.READ
        elif data[1:2] == b'4':
            # Read-Write watch
            watchpoint_type = Target.WatchpointType.READ_WRITE
        else:
            return self.create_rsp_packet(b'E01') #EPERM

        size = int(split[2], 16)
        if data[0:1] == b'Z':
            if self.target.set_watchpoint(addr, size, watchpoint_type) is False:
                return self.create_rsp_packet(b'E01') #EPERM
        else:
            self.target.remove_watchpoint(addr, size, watchpoint_type)
        return self.create_rsp_packet(b"OK")

    def set_thread(self, data):
        if not self.is_threading_enabled():
            return self.create_rsp_packet(b'OK')

        LOG.debug("set_thread:%s", data)
        op = data[0:1]
        thread_id = int(data[1:-3], 16)
        if not (thread_id in (0, -1) or self.thread_provider.is_valid_thread_id(thread_id)):
            return self.create_rsp_packet(b'E01')

        if op == b'c':
            pass
        elif op == b'g':
            if thread_id == -1:
                self.target_facade.set_context(self.target_context)
            else:
                if thread_id == 0:
                    thread = self.thread_provider.current_thread
                    thread_id = thread.unique_id
                else:
                    thread = self.thread_provider.get_thread(thread_id)
                self.target_facade.set_context(thread.context)
        else:
            return self.create_rsp_packet(b'E01')

        self.current_thread_id = thread_id
        return self.create_rsp_packet(b'OK')

    def is_thread_alive(self, data):
        threadId = int(data[1:-3], 16)

        if self.is_threading_enabled():
            isAlive = self.thread_provider.is_valid_thread_id(threadId)
        else:
            isAlive = (threadId == 1)

        if isAlive:
            return self.create_rsp_packet(b'OK')
        else:
            self.validate_debug_context()
            return self.create_rsp_packet(b'E00')

    def validate_debug_context(self):
        if self.is_threading_enabled():
            currentThread = self.thread_provider.current_thread
            if self.current_thread_id != currentThread.unique_id:
                self.target_facade.set_context(currentThread.context)
                self.current_thread_id = currentThread.unique_id
        else:
            if self.current_thread_id != 1:
                LOG.debug("Current thread %x is no longer valid, switching context to target", self.current_thread_id)
                self.target_facade.set_context(self.target_context)
                self.current_thread_id = 1

    def stop_reason_query(self):
        # In non-stop mode, if no threads are stopped we need to reply with OK.
        if self.non_stop and self.is_target_running:
            return self.create_rsp_packet(b"OK")

        return self.create_rsp_packet(self.get_t_response())

    def _get_resume_step_addr(self, data):
        if data is None:
            return None
        data = data.split(b'#')[0]
        if b';' not in data:
            return None
        # c[;addr]
        if data[0:1] in (b'c', b's'):
            addr = int(data[2:], base=16)
        # Csig[;addr]
        elif data[0:1] in (b'C', b'S'):
            addr = int(data[1:].split(b';')[1], base=16)
        else:
            raise exceptions.DebugError("invalid step address received from gdb")
        return addr

    def resume(self, data):
#         addr = self._get_resume_step_addr(data)
        self.target.resume()
        LOG.debug("target resumed")

        if self.first_run_after_reset_or_flash:
            self.first_run_after_reset_or_flash = False
            if self.thread_provider is not None:
                self.thread_provider.read_from_target = True

        val = b''

        # Timeout used only if the target starts returning faults. The is_running property of this timeout
        # also serves as a flag that a fault occurred and we're attempting to retry.
        fault_retry_timeout = Timeout(self.session.options.get('debug.status_fault_retry_timeout'))

        while fault_retry_timeout.check():
            if self.shutdown_event.is_set():
                self.packet_io.interrupt_event.clear()
                return self.create_rsp_packet(val)

            self.lock.release()

            # Wait for a ctrl-c to be received.
            if self.packet_io.interrupt_event.wait(0.01):
                self.lock.acquire()
                LOG.debug("receive CTRL-C")
                self.packet_io.interrupt_event.clear()

                # Be careful about reading the target state. If we previously got a fault (the timeout
                # is running) then ignore the error. In all cases we still return SIGINT.
                try:
                    self.target.halt()
                    val = self.get_t_response(forceSignal=signals.SIGINT)
                except exceptions.TransferError as e:
                    # Note: if the target is not actually halted, gdb can get confused from this point on.
                    # But there's not much we can do if we're getting faults attempting to control it.
                    if not fault_retry_timeout.is_running:
                        LOG.error('Exception reading target status: %s', e, exc_info=self.session.log_tracebacks)
                    val = ('S%02x' % signals.SIGINT).encode()
                break

            self.lock.acquire()

            try:
                state = self.target.get_state()

                # If we were able to successfully read the target state after previously receiving a fault,
                # then clear the timeout.
                if fault_retry_timeout.is_running:
                    LOG.info("Target control reestablished.")
                    fault_retry_timeout.clear()

                if state == Target.State.HALTED:
                    # Handle semihosting
                    if self.enable_semihosting:
                        was_semihost = self.semihost.check_and_handle_semihost_request()

                        if was_semihost:
                            self.target.resume()
                            continue

                    pc = self.target_context.read_core_register('pc')
                    LOG.debug("state halted; pc=0x%08x", pc)
                    val = self.get_t_response()
                    break
            except exceptions.TransferError as e:
                # If we get any sort of transfer error or fault while checking target status, then start
                # a timeout running. Upon a later successful status check, the timeout is cleared. In the event
                # that the timeout expires, this loop is exited and an error raised to gdb.
                if not fault_retry_timeout.is_running:
                    LOG.warning("Transfer error while checking target status; retrying: %s", e,
                            exc_info=self.session.log_tracebacks)
                fault_retry_timeout.start()
            except exceptions.Error as e:
                try:
                    self.target.halt()
                except exceptions.Error:
                    pass
                LOG.warning('Exception while target was running: %s', e, exc_info=self.session.log_tracebacks)
                # This exception was not a transfer error, so reading the target state should be ok.
                val = ('S%02x' % self.target_facade.get_signal_value()).encode()
                break

        # Check if we exited the above loop due to a timeout after a fault.
        if fault_retry_timeout.did_time_out:
            LOG.error("Timed out while attempting to reestablish control over target.")
            val = ('S%02x' % signals.SIGSEGV).encode()

        return self.create_rsp_packet(val)

    def step(self, data, start=0, end=0):
        #addr = self._get_resume_step_addr(data)
        LOG.debug("GDB step: %s (start=0x%x, end=0x%x)", data, start, end)

        # Use the step hook to check for an interrupt event.
        def step_hook():
            # Note we don't clear the interrupt event here!
            return self.packet_io.interrupt_event.is_set()
        self.target.step(not self.step_into_interrupt, start, end, hook_cb=step_hook)

        # Clear and handle an interrupt.
        if self.packet_io.interrupt_event.is_set():
            LOG.debug("Received Ctrl-C during step")
            self.packet_io.interrupt_event.clear()
            response = self.get_t_response(forceSignal=signals.SIGINT)
        else:
            response = self.get_t_response()

        return self.create_rsp_packet(response)

    def halt(self):
        self.target.halt()
        return self.create_rsp_packet(self.get_t_response())

    def send_stop_notification(self, forceSignal=None):
        data = self.get_t_response(forceSignal=forceSignal)
        packet = b'%Stop:' + data + b'#' + checksum(data)
        self.packet_io.send(packet)

    def v_command(self, data):
        cmd = data.split(b'#')[0]

        # Flash command.
        if cmd.startswith(b'Flash'):
            return self.flash_op(data)

        # v_cont capabilities query.
        elif b'Cont?' == cmd:
            return self.create_rsp_packet(b"vCont;c;C;s;S;r;t")

        # v_cont, thread action command.
        elif cmd.startswith(b'Cont'):
            return self.v_cont(cmd)

        # vStopped, part of thread stop state notification sequence.
        elif b'Stopped' in cmd:
            # Because we only support one thread for now, we can just reply OK to vStopped.
            return self.create_rsp_packet(b"OK")

        return self.create_rsp_packet(b"")

    # Example: $v_cont;s:1;c#c1
    def v_cont(self, cmd):
        ops = cmd.split(b';')[1:] # split and remove 'Cont' from list
        if not ops:
            return self.create_rsp_packet(b"OK")

        # Maps the thread unique ID to an action char (byte).
        thread_actions: Dict[int, Optional[bytes]] = {}

        if self.is_threading_enabled():
            threads = self.thread_provider.get_threads()
            for k in threads:
                thread_actions[k.unique_id] = None
            currentThread = self.thread_provider.get_current_thread_id()
        else:
            thread_actions[1] = None # our only thread
            currentThread = 1
        default_action = None

        for op in ops:
            args = op.split(b':')
            action = args[0]
            if len(args) > 1:
                thread_id = int(args[1], 16)
                if thread_id == -1 or thread_id == 0:
                    thread_id = currentThread
                thread_actions[thread_id] = action
            else:
                default_action = action

        LOG.debug("thread_actions=%s; default_action=%s", repr(thread_actions), default_action)

        # Only the current thread is supported at the moment.
        if thread_actions[currentThread] is None:
            if default_action is None:
                return self.create_rsp_packet(b'E01')
            thread_actions[currentThread] = default_action

        if thread_actions[currentThread][0:1] in (b'c', b'C'):
            if self.non_stop:
                self.target.resume()
                self.is_target_running = True
                return self.create_rsp_packet(b"OK")
            else:
                return self.resume(None)
        elif thread_actions[currentThread][0:1] in (b's', b'S', b'r'):
            start = 0
            end = 0
            if thread_actions[currentThread][0:1] == b'r':
                start, end = [int(addr, base=16) for addr in thread_actions[currentThread][1:].split(b',')]

            if self.non_stop:
                self.target.step(not self.step_into_interrupt, start, end)
                self.packet_io.send(self.create_rsp_packet(b"OK"))
                self.send_stop_notification()
                return None
            else:
                return self.step(None, start, end)
        elif thread_actions[currentThread] == b't':
            # Must ignore t command in all-stop mode.
            if not self.non_stop:
                return self.create_rsp_packet(b"")
            self.packet_io.send(self.create_rsp_packet(b"OK"))
            self.target.halt()
            self.is_target_running = False
            self.send_stop_notification(forceSignal=0)
        else:
            LOG.error("Unsupported v_cont action '%s'" % thread_actions[1])

    def flash_op(self, data):
        ops = data.split(b':')[0]
        LOG.debug("flash op: %s", ops)

        if ops == b'FlashErase':
            return self.create_rsp_packet(b"OK")

        elif ops == b'FlashWrite':
            write_addr = int(data.split(b':')[1], 16)
            LOG.debug("flash write addr: 0x%x", write_addr)
            # search for second ':' (beginning of data encoded in the message)
            second_colon = 0
            idx_begin = 0
            while second_colon != 2:
                if data[idx_begin:idx_begin+1] == b':':
                    second_colon += 1
                idx_begin += 1

            # Get flash loader if there isn't one already
            if self.flash_loader is None:
                self.flash_loader = FlashLoader(self.session)

            # Add data to flash loader
            self.flash_loader.add_data(write_addr, unescape(data[idx_begin:len(data) - 3]))

            return self.create_rsp_packet(b"OK")

        # we need to flash everything
        elif b'FlashDone' in ops :
            # Only program if we received data.
            if self.flash_loader is not None:
                try:
                    # Write all buffered flash contents.
                    self.flash_loader.commit()
                finally:
                    # Set flash loader to None so that on the next flash command a new
                    # object is used.
                    self.flash_loader = None

            self.first_run_after_reset_or_flash = True
            if self.thread_provider is not None:
                self.thread_provider.read_from_target = False

            return self.create_rsp_packet(b"OK")

        return None

    def get_memory(self, data):
        split = data.split(b',')
        addr = int(split[0], 16)
        length = split[1].split(b'#')[0]
        length = int(length, 16)

        TRACE_MEM.debug("GDB getMem: addr=%x len=%x", addr, length)

        try:
            mem = self.target_context.read_memory_block8(addr, length)
            # Flush so an exception is thrown now if invalid memory was accesses
            self.target_context.flush()
            val = hex_encode(bytearray(mem))
        except exceptions.TransferError as e:
            LOG.debug("get_memory failed at 0x%x: %s", addr, str(e))
            val = b'E01' #EPERM
        return self.create_rsp_packet(val)

    def write_memory_hex(self, data):
        split = data.split(b',')
        addr = int(split[0], 16)

        split = split[1].split(b':')
        length = int(split[0], 16)

        split = split[1].split(b'#')
        data = hex_to_byte_list(split[0])

        TRACE_MEM.debug("GDB writeMemHex: addr=%x len=%x", addr, length)

        try:
            if length > 0:
                self.target_context.write_memory_block8(addr, data)
                # Flush so an exception is thrown now if invalid memory was accessed
                self.target_context.flush()
            resp = b"OK"
        except exceptions.TransferError as e:
            LOG.debug("write_memory_hex failed at 0x%x: %s", addr, str(e))
            resp = b'E01' #EPERM

        return self.create_rsp_packet(resp)

    def write_memory(self, data):
        split = data.split(b',')
        addr = int(split[0], 16)
        length = int(split[1].split(b':')[0], 16)

        TRACE_MEM.debug("GDB writeMem: addr=%x len=%x", addr, length)

        idx_begin = data.index(b':') + 1
        data = data[idx_begin:len(data) - 3]
        data = unescape(data)

        try:
            if length > 0:
                self.target_context.write_memory_block8(addr, data)
                # Flush so an exception is thrown now if invalid memory was accessed
                self.target_context.flush()
            resp = b"OK"
        except exceptions.TransferError as e:
            LOG.debug("write_memory failed at 0x%x: %s", addr, str(e))
            resp = b'E01' #EPERM

        return self.create_rsp_packet(resp)

    def read_register(self, which):
        return self.create_rsp_packet(self.target_facade.gdb_get_register(which))

    def write_register(self, data):
        reg = int(data.split(b'=')[0], 16)
        val = data.split(b'=')[1].split(b'#')[0]
        self.target_facade.set_register(reg, val)
        return self.create_rsp_packet(b"OK")

    def get_registers(self):
        return self.create_rsp_packet(self.target_facade.get_register_context())

    def set_registers(self, data):
        self.target_facade.set_register_context(data)
        return self.create_rsp_packet(b"OK")

    def handle_query(self, msg):
        query = msg.split(b':')
        LOG.debug('GDB received query: %s', query)

        if query is None:
            LOG.error('GDB received query packet malformed')
            return None

        if query[0] == b'Supported':
            # Save features sent by gdb.
            self.gdb_features = query[1].split(b';')

            # Build our list of features.
            features = [b'qXfer:features:read+', b'QStartNoAckMode+', b'qXfer:threads:read+', b'QNonStop+']
            features.append(b'PacketSize=' + (hex(self.packet_size).encode())[2:])
            if self.target_facade.get_memory_map_xml() is not None:
                features.append(b'qXfer:memory-map:read+')
            resp = b';'.join(features)
            return self.create_rsp_packet(resp)

        elif query[0] == b'Xfer':

            if query[1] == b'features' and query[2] == b'read' and \
               query[3] == b'target.xml':
                data = query[4].split(b',')
                resp = self.handle_query_xml(b'read_feature', int(data[0], 16), int(data[1].split(b'#')[0], 16))
                return self.create_rsp_packet(resp)

            elif query[1] == b'memory-map' and query[2] == b'read':
                data = query[4].split(b',')
                resp = self.handle_query_xml(b'memory_map', int(data[0], 16), int(data[1].split(b'#')[0], 16))
                return self.create_rsp_packet(resp)

            elif query[1] == b'threads' and query[2] == b'read':
                data = query[4].split(b',')
                resp = self.handle_query_xml(b'threads', int(data[0], 16), int(data[1].split(b'#')[0], 16))
                return self.create_rsp_packet(resp)

            else:
                LOG.debug("Unsupported qXfer request: %s:%s:%s:%s", query[1], query[2], query[3], query[4])
                return None

        elif query[0].startswith(b'C'):
            if not self.is_threading_enabled():
                return self.create_rsp_packet(b"QC1")
            else:
                self.validate_debug_context()
                return self.create_rsp_packet(("QC%x" % self.current_thread_id).encode())

        elif query[0].find(b'Attached') != -1:
            return self.create_rsp_packet(b"1")

        elif query[0].find(b'TStatus') != -1:
            return self.create_rsp_packet(b"")

        elif query[0].find(b'Tf') != -1:
            return self.create_rsp_packet(b"")

        elif b'Offsets' in query[0]:
            resp = b"Text=0;Data=0;Bss=0"
            return self.create_rsp_packet(resp)

        elif b'Symbol' in query[0]:
            if self.did_init_thread_providers:
                return self.create_rsp_packet(b"OK")
            return self.init_thread_providers()

        elif query[0].startswith(b'Rcmd,'):
            cmd = hex_decode(query[0][5:].split(b'#')[0])
            return self.handle_remote_command(cmd)

        else:
            return self.create_rsp_packet(b"")

    def init_thread_providers(self):
        if not self.session.options.get('rtos.enable'):
            LOG.debug("Skipping RTOS load because it was disabled.")
            return self.create_rsp_packet(b"OK")

        forced_rtos_name = self.session.options.get('rtos.name')
        if forced_rtos_name and (forced_rtos_name not in RTOS.keys()):
            LOG.error("%s was specified as the RTOS but no plugin with that name exists", forced_rtos_name)
            return self.create_rsp_packet(b"OK")

        symbol_provider = GDBSymbolProvider(self)

        LOG.info("Attempting to load RTOS plugins")
        for rtos_name, rtos_class in RTOS.items():
            if (forced_rtos_name is not None) and (rtos_name != forced_rtos_name):
                continue
            try:
                LOG.debug("Attempting to load %s", rtos_name)
                rtos = rtos_class(self.target)
                if rtos.init(symbol_provider):
                    LOG.info("%s loaded successfully", rtos_name)
                    self.thread_provider = rtos
                    break
                elif forced_rtos_name is not None:
                    LOG.error("%s was specified as the RTOS but failed to load", rtos_name)
            except exceptions.Error as e:
                LOG.error("Error during symbol lookup: %s", e, exc_info=self.session.log_tracebacks)

        self.did_init_thread_providers = True

        # Done with symbol processing.
        return self.create_rsp_packet(b"OK")

    def get_symbol(self, name):
        # Send the symbol request.
        request = self.create_rsp_packet(b'qSymbol:' + hex_encode(name))
        self.packet_io.send(request)

        # Read a packet.
        packet = self.packet_io.receive()

        # Parse symbol value reply packet.
        packet = packet[1:-3]
        if not packet.startswith(b'qSymbol:'):
            raise GDBError("Got unexpected response from gdb when asking for symbol value")
        packet = packet[8:]
        symValue, symName = packet.split(b':')

        symName = hex_decode(symName)
        if symName != name:
            raise GDBError("Symbol value reply from gdb has unexpected symbol name")
        if symValue:
            symValue = hex8_to_u32le(symValue)
        else:
            return None
        return symValue

    def handle_remote_command(self, cmd):
        """@brief Pass remote commands to the commander command processor."""
        # Convert the command line to a string.
        cmd = to_str_safe(cmd)
        LOG.debug('Remote command: %s', cmd)

        # Create a new stream to collect the command output.
        stream = io.StringIO()
        self._command_context.output_stream = stream

        # TODO run this in a separate thread so we can cancel the command with ^C from gdb?
        try:
            # Run command and collect output.
            self._command_context.process_command_line(cmd)
        except exceptions.CommandError as err:
            stream.write("Error: %s\n" % err)
        except ToolExitException:
            stream.write("Error: cannot exit gdbserver\n")
        except exceptions.TransferError as err:
            stream.write("Transfer failed: %s\n" % err)
            LOG.error("Transfer failure while executing remote command '%s': %s", cmd, err,
                    exc_info=self.session.log_tracebacks)
        except Exception as err:
            stream.write("Unexpected error: %s\n" % err)
            LOG.error("Exception while executing remote command '%s': %s", cmd, err,
                    exc_info=self.session.log_tracebacks)

        # Convert back to bytes, hex encode, then return the response packet.
        output = stream.getvalue()
        if not output:
            output = "OK\n"
        response = hex_encode(to_bytes_safe(output))

        # Disconnect the stream.
        self._command_context.output_stream = None

        return self.create_rsp_packet(response)

    def handle_general_set(self, msg):
        feature = msg.split(b'#')[0]
        LOG.debug("GDB general set: %s", feature)

        if feature == b'StartNoAckMode':
            # Disable acks after the reply and ack.
            self.packet_io.set_send_acks(False)
            return self.create_rsp_packet(b"OK")

        elif feature.startswith(b'NonStop'):
            enable = feature.split(b':')[1]
            self.non_stop = (enable == b'1')
            return self.create_rsp_packet(b"OK")

        else:
            return self.create_rsp_packet(b"")

    def handle_query_xml(self, query, offset, size):
        LOG.debug('GDB query %s: offset: %s, size: %s', query, offset, size)
        xml = ''
        if query == b'memory_map':
            xml = self.target_facade.get_memory_map_xml()
        elif query == b'read_feature':
            xml = self.target_facade.get_target_xml()
        elif query == b'threads':
            xml = self.get_threads_xml()
        else:
            raise GDBError("Invalid XML query (%s)" % query)

        size_xml = len(xml)

        prefix = b'm'

        if offset > size_xml:
            raise GDBError('GDB: xml offset > size for %s!', query)

        if size > (self.packet_size - 4):
            size = self.packet_size - 4

        nbBytesAvailable = size_xml - offset

        if size > nbBytesAvailable:
            prefix = b'l'
            size = nbBytesAvailable

        resp = prefix + escape(xml[offset:offset + size])

        return resp


    def create_rsp_packet(self, data):
        resp = b'$' + data + b'#' + checksum(data)
        return resp

    def syscall(self, op):
        op = to_bytes_safe(op)
        LOG.debug("GDB server syscall: %s", op)
        request = self.create_rsp_packet(b'F' + op)
        self.packet_io.send(request)

        while not self.packet_io.interrupt_event.is_set():
            # Read a packet.
            packet = self.packet_io.receive(False)
            if packet is None:
                sleep(0.1)
                continue

            # Check for file I/O response.
            if packet[0:1] == b'$' and packet[1:2] == b'F':
                LOG.debug("Syscall: got syscall response " + packet)
                args = packet[2:packet.index(b'#')].split(b',')
                result = int(args[0], base=16)
                errno = int(args[1], base=16) if len(args) > 1 else 0
                ctrl_c = args[2] if len(args) > 2 else b''
                if ctrl_c == b'C':
                    self.packet_io.interrupt_event.set()
                    self.packet_io.drop_reply = True
                return result, errno

            # decode and prepare resp
            resp, detach = self.handle_message(packet)

            if resp is not None:
                # send resp
                self.packet_io.send(resp)

            if detach:
                self.detach_event.set()
                LOG.warning("GDB server received detach request while waiting for file I/O completion")
                break

        return -1, 0

    def get_t_response(self, forceSignal=None):
        self.validate_debug_context()
        response = self.target_facade.get_t_response(forceSignal)

        # Append thread
        if not self.is_threading_enabled():
            response += b"thread:1;"
        else:
            if self.current_thread_id in (-1, 0, 1):
                response += ("thread:%x;" % self.thread_provider.current_thread.unique_id).encode()
            else:
                response += ("thread:%x;" % self.current_thread_id).encode()

        # Optionally append core
        if self.report_core:
            response += ("core:%x;" % self.core).encode()
        LOG.debug("Tresponse=%s", response)
        return response

    def get_threads_xml(self):
        root = Element('threads')

        if not self.is_threading_enabled():
            t = SubElement(root, 'thread', id="1")
            if self.report_core:
                t.set("core", str(self.core))
            if self.is_target_in_reset():
                t.text = "Reset"
            else:
                t.text = self.exception_name()
        else:
            threads = self.thread_provider.get_threads()
            for thread in threads:
                hexId = "%x" % thread.unique_id
                t = SubElement(root, 'thread', id=hexId, name=thread.name)
                if self.report_core:
                    t.set("core", str(self.core))
                t.text = thread.description

        return b'<?xml version="1.0"?><!DOCTYPE feature SYSTEM "threads.dtd">' + tostring(root)

    def is_threading_enabled(self):
        return (self.thread_provider is not None) and self.thread_provider.is_enabled \
            and (self.thread_provider.current_thread is not None)

    def is_target_in_reset(self):
        return self.target.get_state() == Target.State.RESET

    def exception_name(self):
        try:
            ipsr = self.target_context.read_core_register('ipsr')
            return self.target_context.core.exception_number_to_name(ipsr)
        except exceptions.Error:
            return None

    def event_handler(self, notification):
        if notification.event == Target.Event.POST_RESET:
            # Invalidate threads list if flash is reprogrammed.
            LOG.debug("Received POST_RESET event")
            self.first_run_after_reset_or_flash = True
            if self.thread_provider is not None:
                self.thread_provider.read_from_target = False

    def _option_did_change(self, notification):
        """@brief Handle an option changing at runtime.

        For option notifications, the event is the name of the option and the `data` attribute is an
        OptionChangeInfo object with `new_value` and `old_value` attributes.
        """
        if notification.event == 'vector_catch':
            self.target.set_vector_catch(convert_vector_catch(notification.data.new_value))
        elif notification.event == 'step_into_interrupt':
            self.step_into_interrupt = notification.data.new_value
        elif notification.event == 'persist':
            self.persist = notification.data.new_value
        elif notification.event == 'enable_semihosting':
            self.enable_semihosting = notification.data.new_value
            LOG.info("Semihosting %s", ('enabled' if self.enable_semihosting else 'disabled'))
        elif notification.event == 'report_core_number':
            self.report_core = notification.data.new_value
<|MERGE_RESOLUTION|>--- conflicted
+++ resolved
@@ -1,10 +1,6 @@
 # pyOCD debugger
 # Copyright (c) 2006-2020 Arm Limited
-<<<<<<< HEAD
-# Copyright (c) 2021 Chris Reed
-=======
 # Copyright (c) 2021-2022 Chris Reed
->>>>>>> bade0ae0
 # Copyright (c) 2022 Clay McClure
 # SPDX-License-Identifier: Apache-2.0
 #
@@ -316,12 +312,6 @@
 
         while not self.shutdown_event.is_set():
             try:
-<<<<<<< HEAD
-                self.shutdown_event.clear()
-                self.detach_event.clear()
-
-=======
->>>>>>> bade0ae0
                 # Notify listeners that the server is running after a short delay.
                 #
                 # This timer prevents a race condition where the notification is sent before the server is
