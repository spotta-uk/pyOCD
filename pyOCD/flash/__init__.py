--- conflicted
+++ resolved
@@ -25,16 +25,6 @@
 from flash_nrf51822 import Flash_nrf51822
 
 FLASH = {
-<<<<<<< HEAD
-         'flash_kl02z': Flash_kl02z,
-         'flash_kl05z': Flash_kl05z,
-         'flash_kl25z': Flash_kl25z,
-         'flash_kl26z': Flash_kl26z,
-         'flash_kl46z': Flash_kl46z,
-         'flash_k20d50m':  Flash_k20d50m,
-         'flash_k64f':     Flash_k64f,
-         'flash_lpc800':   Flash_lpc800,
-=======
          'flash_kl02z': Flash_klxx,
          'flash_kl05z': Flash_klxx,
          'flash_kl25z': Flash_klxx,
@@ -44,7 +34,6 @@
          'flash_k22f': Flash_k22f,
          'flash_k64f': Flash_k64f,
          'flash_lpc800': Flash_lpc800,
->>>>>>> 587ec42e
          'flash_lpc11u24': Flash_lpc11u24,
          'flash_lpc1768':  Flash_lpc1768,
          'flash_nrf51822': Flash_nrf51822,
